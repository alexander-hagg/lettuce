"""
Utility functions.
"""

import inspect
import torch

__all__ = [
<<<<<<< HEAD
    "get_subclasses", 'all_stencils', "LettuceException", "LettuceWarning", "InefficientCodeWarning",
    "ExperimentalWarning", "torch_gradient", "torch_jacobi", "grid_fine_to_coarse", "pressure_poisson"
=======
    "LettuceException", "LettuceWarning", "InefficientCodeWarning", "ExperimentalWarning",
    "get_subclasses", "torch_gradient", "torch_jacobi", "grid_fine_to_coarse", "pressure_poisson",
    "append_axes"
>>>>>>> d899f748
]


def get_subclasses(classname, module):
    for name, obj in inspect.getmembers(module):
        if hasattr(obj, "__bases__") and classname in obj.__bases__:
            yield obj


def all_stencils():
    import lettuce.stencils
    return list(get_subclasses(lettuce.stencils.Stencil, module=lettuce.stencils))


class LettuceException(Exception):
    pass


class LettuceWarning(UserWarning):
    pass


class InefficientCodeWarning(LettuceWarning):
    pass


class ExperimentalWarning(LettuceWarning):
    pass


def torch_gradient(f, dx=1, order=2):
    """
    Function to calculate the first derivative of tensors.
    Orders O(h²); O(h⁴); O(h⁶) are implemented.

    Notes
    -----
    See [1]_. The function only works for periodic domains

    References
    ----------
    .. [1]  Fornberg B. (1988) Generation of Finite Difference Formulas on
        Arbitrarily Spaced Grids,
        Mathematics of Computation 51, no. 184 : 699-706.
        `PDF <http://www.ams.org/journals/mcom/1988-51-184/
        S0025-5718-1988-0935077-0/S0025-5718-1988-0935077-0.pdf>`_.
    """
    dim = f.ndim
    weights = {
        2: [-1 / 2, 1 / 2, 0, 0, 0, 0],
        4: [1 / 12, -2 / 3, 2 / 3, -1 / 12, 0, 0],
        6: [-1 / 60, 3 / 20, -3 / 4, 3 / 4, -3 / 20, 1 / 60],
    }
    weight = weights.get(order)
    if dim == 2:
        dims = (0, 1)
        stencil = {
            2: [[[1, 0], [-1, 0], [0, 0], [0, 0], [0, 0], [0, 0]],
                [[0, 1], [0, -1], [0, 0], [0, 0], [0, 0], [0, 0]]],
            4: [[[2, 0], [1, 0], [-1, 0], [-2, 0], [0, 0], [0, 0]],
                [[0, 2], [0, 1], [0, -1], [0, -2], [0, 0], [0, 0]]],
            6: [[[3, 0], [2, 0], [1, 0], [-1, 0], [-2, 0], [-3, 0]],
                [[0, 3], [0, 2], [0, 1], [0, -1], [0, -2], [0, -3]]],
        }
        shift = stencil.get(order)
    if dim == 3:
        dims = (0, 1, 2)
        stencil = {
            2: [[[1, 0, 0], [-1, 0, 0], [0, 0, 0], [0, 0, 0], [0, 0, 0], [0, 0, 0]],
                [[0, 1, 0], [0, -1, 0], [0, 0, 0], [0, 0, 0], [0, 0, 0], [0, 0, 0]],
                [[0, 0, 1], [0, 0, -1], [0, 0, 0], [0, 0, 0], [0, 0, 0], [0, 0, 0]]],
            4: [[[2, 0, 0], [1, 0, 0], [-1, 0, 0], [-2, 0, 0], [0, 0, 0], [0, 0, 0]],
                [[0, 2, 0], [0, 1, 0], [0, -1, 0], [0, -2, 0], [0, 0, 0], [0, 0, 0]],
                [[0, 0, 2], [0, 0, 1], [0, 0, -1], [0, 0, -2], [0, 0, 0], [0, 0, 0]]],
            6: [[[3, 0, 0], [2, 0, 0], [1, 0, 0], [-1, 0, 0], [-2, 0, 0], [-3, 0, 0]],
                [[0, 3, 0], [0, 2, 0], [0, 1, 0], [0, -1, 0], [0, -2, 0], [0, -3, 0]],
                [[0, 0, 3], [0, 0, 2], [0, 0, 1], [0, 0, -1], [0, 0, -2], [0, 0, -3]]]
        }
        shift = stencil.get(order)
    with torch.no_grad():
        out = torch.cat(dim * [f[None, ...]])
        for i in range(dim):
            out[i, ...] = (
                                  weight[0] * f.roll(shifts=shift[i][0], dims=dims) +
                                  weight[1] * f.roll(shifts=shift[i][1], dims=dims) +
                                  weight[2] * f.roll(shifts=shift[i][2], dims=dims) +
                                  weight[3] * f.roll(shifts=shift[i][3], dims=dims) +
                                  weight[4] * f.roll(shifts=shift[i][4], dims=dims) +
                                  weight[5] * f.roll(shifts=shift[i][5], dims=dims)
                          ) * torch.tensor(1.0 / dx, dtype=f.dtype, device=f.device)
    return out


def grid_fine_to_coarse(lattice, f_fine, tau_fine, tau_coarse):
    if f_fine.shape.__len__() == 3:
        f_eq = lattice.equilibrium(lattice.rho(f_fine[:, ::2, ::2]), lattice.u(f_fine[:, ::2, ::2]))
        f_neq = f_fine[:, ::2, ::2] - f_eq
    if f_fine.shape.__len__() == 4:
        f_eq = lattice.equilibrium(lattice.rho(f_fine[:, ::2, ::2, ::2]), lattice.u(f_fine[:, ::2, ::2, ::2]))
        f_neq = f_fine[:, ::2, ::2, ::2] - f_eq
    f_coarse = f_eq + 2 * tau_coarse / tau_fine * f_neq
    return f_coarse


def torch_jacobi(f, p, dx, device, dim, tol_abs=1e-10, max_num_steps=100000):
    """Jacobi solver for the Poisson pressure equation"""

    ## transform to torch.tensor
    # p = torch.tensor(p, device=device, dtype=torch.double)
    # dx = torch.tensor(dx, device=device, dtype=torch.double)
    error, it = 1, 0
    while error > tol_abs and it < max_num_steps:
        it += 1
        if dim == 2:
            # Difference quotient for second derivative O(h²) for index i=0,1
            p = (f * (dx ** 2) - (p.roll(shifts=1, dims=0)
                                  + p.roll(shifts=1, dims=1)
                                  + p.roll(shifts=-1, dims=0)
                                  + p.roll(shifts=-1, dims=1))) * -1 / 4
            residuum = f - (p.roll(shifts=1, dims=0)
                            + p.roll(shifts=1, dims=1)
                            + p.roll(shifts=-1, dims=0)
                            + p.roll(shifts=-1, dims=1)
                            - 4 * p) / (dx ** 2)
        if dim == 3:
            # Difference quotient for second derivative O(h²) for index i=0,1,2
            p = (f * (dx ** 2) - (p.roll(shifts=1, dims=0)
                                  + p.roll(shifts=1, dims=1)
                                  + p.roll(shifts=1, dims=2)
                                  + p.roll(shifts=-1, dims=0)
                                  + p.roll(shifts=-1, dims=1)
                                  + p.roll(shifts=-1, dims=2))) * -1 / 6
            residuum = f - (p.roll(shifts=1, dims=0)
                            + p.roll(shifts=1, dims=1)
                            + p.roll(shifts=1, dims=2)
                            + p.roll(shifts=-1, dims=0)
                            + p.roll(shifts=-1, dims=1)
                            + p.roll(shifts=-1, dims=2)
                            - 6 * p) / (dx ** 2)
        # Error is defined as the mean value of the residuum
        error = torch.mean(residuum ** 2)
    return p


def pressure_poisson(units, u, rho0, tol_abs=1e-10, max_num_steps=100000):
    """
    Solve the pressure poisson equation using a jacobi scheme.

    Parameters
    ----------
    units : lettuce.UnitConversion
        The flow instance.
    u : torch.Tensor
        The velocity tensor.
    rho0 : torch.Tensor
        Initial guess for the density (i.e., pressure).
    tol_abs : float
        The tolerance for pressure convergence.


    Returns
    -------
    rho : torch.Tensor
        The converged density (i.e., pressure).
    """
    # convert to physical units
    dx = units.convert_length_to_pu(1.0)
    u = units.convert_velocity_to_pu(u)
    p = units.convert_density_lu_to_pressure_pu(rho0)

    # compute laplacian
    with torch.no_grad():
        u_mod = torch.zeros_like(u[0])
        dim = u.shape[0]
        for i in range(dim):
            for j in range(dim):
                derivative = torch_gradient(torch_gradient(u[i] * u[j], dx)[i], dx)[j]
                u_mod -= derivative
    # TODO(@MCBs): still not working in 3D

    p_mod = torch_jacobi(
        u_mod,
        p[0],
        dx,
        units.lattice.device,
        dim=units.lattice.D,
        tol_abs=tol_abs,
        max_num_steps=max_num_steps
    )[None, ...]

    return units.convert_pressure_pu_to_density_lu(p_mod)


def append_axes(array, n):
    index = (Ellipsis, ) + (None, ) * n
    return array[index]<|MERGE_RESOLUTION|>--- conflicted
+++ resolved
@@ -6,14 +6,9 @@
 import torch
 
 __all__ = [
-<<<<<<< HEAD
-    "get_subclasses", 'all_stencils', "LettuceException", "LettuceWarning", "InefficientCodeWarning",
-    "ExperimentalWarning", "torch_gradient", "torch_jacobi", "grid_fine_to_coarse", "pressure_poisson"
-=======
+    "get_subclasses", 'all_stencils',
     "LettuceException", "LettuceWarning", "InefficientCodeWarning", "ExperimentalWarning",
-    "get_subclasses", "torch_gradient", "torch_jacobi", "grid_fine_to_coarse", "pressure_poisson",
-    "append_axes"
->>>>>>> d899f748
+    "torch_gradient", "torch_jacobi", "grid_fine_to_coarse", "pressure_poisson", "append_axes"
 ]
 
 
